--- conflicted
+++ resolved
@@ -37,11 +37,7 @@
 // What about using a binary tree to subdivide space? What about not subdividing
 // space but the actual bodies (thing BVH or KD-Tree).
 
-<<<<<<< HEAD
 const unsigned NTH = 8;
-=======
-const unsigned NTH = 4;
->>>>>>> 0d3c7b76
 const auto G = 1.0e-4f;
 const auto max_coord = 1000.f;
 
@@ -429,22 +425,13 @@
 
 void update_body(Universe &u, u32 q, u32 b)
 {
-   if (u.nodes[q].n != 0)
-   {
-<<<<<<< HEAD
-      return;
-   }
-
-   if (u.nodes[q].body != Node::Internal)
-   {
-      update_body_acceleration(u.bodies[b], u.bodies[u.nodes[q].body]);
-=======
+   if (u.nodes[q].state != Node::Internal)
+   {
       /* loop over bodies instead of using the node info, this is in order
        * to prevent adding our own contribution (if b is per chance in this node) */
       for (u32 i = 0; i < u.nodes[q].n; i++)
          if (u.nodes[q].bodies[i] != b)
             update_body_acceleration(u.bodies[b], u.bodies[u.nodes[q].bodies[i]]);
->>>>>>> 0d3c7b76
       return;
    }
 
@@ -454,24 +441,14 @@
    if (s / dot(dv, dv) < u.param.beta)
    {
       update_body_acceleration(u.bodies[b], u.nodes[q]);
-<<<<<<< HEAD
-=======
       return;
->>>>>>> 0d3c7b76
    }
 
    for (u32 i = 0; i < 4; i++)
    {
       if (u.nodes[q].childs[i])
       {
-<<<<<<< HEAD
-         if (u.nodes[q].childs[i])
-         {
-            update_body(u, u.nodes[q].childs[i], b);
-         }
-=======
          update_body(u, u.nodes[q].childs[i], b);
->>>>>>> 0d3c7b76
       }
    }
 }
@@ -720,8 +697,6 @@
    glutMainLoop();
 }
 #endif
-
-
 
 void make_universe(Universe &u, char **argv)
 {
@@ -865,124 +840,6 @@
          1e6f / t0);
 }
 
-void make_universe(Universe &u, char **argv)
-{
-   // size <float>
-   // beta <float>
-   // dt <float>
-   // min_mass <float>
-   // max_mass <float>
-   // scene n:unsigned "name"
-   // galaxy n:<unsigned> size <float> pos x:<float> y:<float> vel x:<float> y:<float>
-   // random [circle] body_count:<unsigned>
-
-   u = Universe(1000.f, 0.05f, 0.5f, bh::scene_galaxy);
-
-   char const *two_galaxies[] = {
-      "min_mass", "100", "max_mass", "100", "dt", "0.06125", "size", "1000",
-      "galaxy", "2500", "pos", "0", "150", "vel", "4", "0", "size", "50", "rot", "-1",
-      "galaxy", "7500", "pos", "0", "-300", "vel", "-1", "0", "size", "300", "rot", "-1",
-      NULL
-   };
-
-   char const *galaxy[] = {
-      "min_mass", "100", "max_mass", "100", "dt", "0.125", "size", "1000",
-      "galaxy", "10000", "size", "1000",
-      NULL
-   };
-
-   if (! *argv)
-   {
-      make_universe(u, (char**)two_galaxies);
-      return;
-   }
-
-#define ifeq(x) if (std::strcmp(*argv, (x)) == 0) // && printf("got %s\n", (x)))
-#define elifeq(x) else ifeq(x)
-//#define atof(x) ([u](char const*a)->flt{ flt f = atof(a); printf("got %f\n", f); return f; })(x)
-   while (*argv)
-   {
-      ifeq("dt") { u.param.dt = atof(*++argv); }
-      elifeq("size") { u.size = atof(*++argv); }
-      elifeq("beta") { u.param.beta = atof(*++argv); }
-      elifeq("max_mass") { u.param.max_mass = atof(*++argv); }
-      elifeq("min_mass") { u.param.min_mass = atof(*++argv); }
-      elifeq("scene") {
-         argv++;
-         ifeq("galaxy") { make_universe(u, (char**)galaxy); argv++; }
-         elifeq("two-galaxies") { make_universe(u, (char**)two_galaxies); argv++; }
-      }
-      elifeq("body") {
-         flt mass = 0.f;
-         ifeq("random") { mass = frnd(u.param.max_mass - u.param.min_mass) + u.param.min_mass; }
-         else mass = atof(*++argv);
-         assert(mass > 0.f);
-         argv++;
-         Vec pos, vel;
-         while (*argv)
-         {
-            ifeq("pos") { pos[0] = atof(*++argv); pos[1] = atof(*++argv); }
-            elifeq("vel") { vel[0] = atof(*++argv); vel[1] = atof(*++argv); }
-            else { break; }
-            argv++;
-         }
-         u.bodies.push_back(Body{pos, vel, Vec(), mass});
-      }
-      elifeq("galaxy") {
-         char *endp;
-         unsigned body_count = strtoul(*++argv, &endp, 10);
-         assert(endp && "could not parse unsigned");
-         if (endp) argv++;
-         flt px = 0, py = 0, vx = 0, vy = 0;
-         flt dia = 500.f;
-         flt rot = 1.f;
-         while (*argv)
-         {
-            ifeq("size") { dia = atof(*++argv); }
-            elifeq("pos") { px = atof(*++argv); py = atof(*++argv); }
-            elifeq("vel") { vx = atof(*++argv); vy = atof(*++argv); }
-            elifeq("rot") { rot = atof(*++argv); }
-            else { break; }
-            argv++;
-         }
-         create_galaxy(u, Vec{{px, py}}, Vec{{vx, vy}}, dia, body_count, u.bodies, rot);
-      }
-      elifeq("random") {
-         bool circle = false;
-         ifeq("circle") { ++argv; circle = true; }
-         unsigned body_count = strtoul(*++argv, NULL, 10);
-         for (unsigned i = 0; i < body_count; i++)
-         {
-            Vec pos;
-
-            if (circle)
-            {
-               do {
-                  pos = Vec{{frnd(2)-1, frnd(2)-1}} * u.size;
-               } while (pos[0]*pos[0] + pos[1]*pos[1] > u.size * u.size);
-            }
-            else
-            {
-               pos = Vec{{frnd(2)-1, frnd(2)-1}} * u.size;
-            }
-
-            u.bodies.push_back(Body{
-               pos,
-               Vec(),
-               Vec(),
-               frnd(u.param.max_mass - u.param.min_mass) + u.param.min_mass
-            });
-         }
-      }
-      else
-      {
-         argv++;
-      }
-   }
-#undef ifeq
-#undef elifeq
-}
-
 } // namespace bh
 
 int main(int argc, char **argv)
@@ -1009,13 +866,9 @@
 
 #ifdef USE_GLUT
    bh::Universe u;
-<<<<<<< HEAD
 
    bh::make_universe(u, argv+1);
 
-=======
-   bh::make_universe(u, argv+1);
->>>>>>> 0d3c7b76
    run_glut(argc, argv, u);
 #else
    bh::benchmark();
